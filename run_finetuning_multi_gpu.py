import argparse
import copy
import glob
import json
import os
import random
from dataclasses import asdict
from pathlib import Path
from typing import Iterator, Tuple

import time
import numpy as np
import torch
import torch.nn.functional as F
import whisper
from torch.utils.data import DataLoader, Dataset
from tqdm import tqdm
from transformers import get_linear_schedule_with_warmup
from whisper import Whisper
from whisper.tokenizer import get_tokenizer

from dataloader import get_dataset, collate_fn

import torch.multiprocessing as mp
from torch.utils.data.distributed import DistributedSampler
# from torch.utils.tensorboard import SummaryWriter
import wandb
from torch.nn.parallel import DistributedDataParallel as DDP
from torch.distributed import init_process_group, destroy_process_group
from Whisper_no_sparse import Whisper_no_sparse
from whisper.tokenizer import get_tokenizer, Tokenizer
from utilities import get_normalizer, calculate_WER

# writer = SummaryWriter()

# start a new wandb run to track this script
wandb.init(
    # set the wandb project where this run will be logged
    project="Whisper",
)

def get_parser() -> argparse.ArgumentParser:
    parser = argparse.ArgumentParser(description="Fine-tune a Whisper model for ASR")
    # Dataloader-related arguments
    parser.add_argument(
        "--train-folder",
        type=str,
        required=True,
        help="folder, will look for all json files in the folder",
    )
    parser.add_argument(
        "--dev-folder",
        type=str,
        required=True,
        help="foler, will look for all json files in the folder",
    )
    parser.add_argument("--batch-size", type=int, default=1, help="Batch size for training")
    parser.add_argument("--dev-batch-size", type=int, default=16, help="Batch size for validation")
    parser.add_argument(
        "--no-timestamps-training",
        action="store_true",
        help="Always use the no-timestamps training mode",
    )
    parser.add_argument(
        "--prompt-use-rate",
        type=float,
        default=0.5,
        help="How often to use prompts for conditioning the generation",
    )
    parser.add_argument(
        "--no-timestamps-rate",
        type=float,
        default=0.5,
        help=(
            "How often to use the no-timestamps mode. Only used if --no-timestamps-training "
            "is NOT set"
        ),
    )

    # Training-related arguments
    parser.add_argument(
        "--save-dir", type=str, default="output", help="directory to save the model"
    )
    parser.add_argument(
        "--device",
        default="cuda" if torch.cuda.is_available() else "cpu",
        help="device to use for training",
    )
    parser.add_argument(
        "--model",
        default="large",
        choices=whisper.available_models(),
        help="name of the Whisper model to use",
    )
    parser.add_argument("--train-only-decoder", action="store_true", help="train only the decoder")
    parser.add_argument("--lr", type=float, default=1e-4, help="Learning rate for training")
    parser.add_argument(
        "--accum-grad-steps",
        type=int,
        default=64,
        help="Number of gradient accumulation steps",
    )
    parser.add_argument(
        "--warmup-steps",
        type=int,
        default=500,
        help="Number of warmup steps for learning rate scheduler",
    )
    parser.add_argument(
        "--max-grad-norm",
        type=float,
        default=1.0,
        help="Maximum gradient norm for gradient clipping",
    )
    parser.add_argument(
        "--train-steps",
        type=int,
        default=5000,
        help="Number of training steps",
    )
    parser.add_argument(
        "--eval-steps",
        type=int,
        default=500,
        help="Number of steps to evaluate the model",
    )
    parser.add_argument(
        "--save-all-checkpoints",
        action="store_true",
        help="Save all checkpoints instead of only the best and the last one",
    )
    parser.add_argument(
        "--seed",
        type=int,
        default=42,
        help="Random seed for reproducibility",
    )
    parser.add_argument(
        "--use-adam-8bit",
        action="store_true",
        help="Use Adam 8bit optimizer for reduced VRAM usage.",
    )
    parser.add_argument(
        "--num-workers",
        type=int,
        default=4,
        help="Number of workers for the dataloader")
    
    parser.add_argument(
        "--weight-decay",
        type=float,
        default=0.1,
        help="Weight decay for the optimizer")
    
    parser.add_argument(
        "--adam-eps",
        type=float,
        default=1e-6,
        help="Epsilon for the Adam optimizer")
    return parser

class Trainer:
    def __init__(self, 
                model: torch.nn.Module, 
                train_data: DataLoader,
                dev_data: DataLoader,
                optimizer: torch.optim.Optimizer,
                scheduler: torch.optim.lr_scheduler._LRScheduler,
                gpu_id: int,
                Tokenizer: Tokenizer,
                normalizer,
                args)-> None:
        self.model = model.to(f'cuda:{gpu_id}')
        self.train_data = train_data
        self.dev_data = dev_data
        self.optimizer = optimizer
        self.scheduler = scheduler
        self.gpu_id = gpu_id
        self.grad_step = args.accum_grad_steps
        self.train_steps = args.train_steps
        self.eval_steps = args.eval_steps
        self.max_grad_norm = args.max_grad_norm
        self.train_only_decoder = args.train_only_decoder
        self.save_dir = args.save_dir
        self.save_all_checkpoints = args.save_all_checkpoints
        self.model = DDP(self.model, device_ids=[self.gpu_id])
    
    def _train_step(self):
        self.model.train()
        total_loss = 0
        for _ in range(self.grad_step):
            x, y_in, y_out = next(self.train_data)
            x, y_in, y_out = x.to(self.gpu_id), y_in.to(self.gpu_id), y_out.to(self.gpu_id)

            if self.train_only_decoder:
                with torch.no_grad():
                    audio_features = self.model.module.embed_audio(x)
            else:
                audio_features = self.model.module.embed_audio(x)
            logits = self.model.module.logits(y_in, audio_features=audio_features)
            loss = F.cross_entropy(logits.transpose(1, 2), y_out)

            loss = loss / self.grad_step
            loss.backward()
            total_loss += loss.item()

        torch.nn.utils.clip_grad_norm_(self.model.module.parameters(), self.max_grad_norm)
        self.optimizer.step()
        self.scheduler.step()
        self.optimizer.zero_grad()
        return total_loss
    
    @torch.no_grad()
    def _evaluate(self):
        self.model.eval()
        total_loss = 0
        total_wer = 0
        for x, y_in, y_out in tqdm(self.dev_data):
            x, y_in, y_out = x.to(self.gpu_id), y_in.to(self.gpu_id), y_out.to(self.gpu_id)
            logits = self.model(x, y_in)
            loss = F.cross_entropy(logits.transpose(1, 2), y_out)
            wer = calculate_WER(logits.argmax(dim=-1), y_out, self.normalizer, self.tokenizer)
            total_wer += wer
            total_loss += loss.item()
        return (total_loss / len(self.dev_data)), (total_wer / len(self.dev_data))
    
    def _save_checkpoint(self, save_path: str):
        ckp = self.model.module.state_dict()
        # save model weights and config in a dictionary that can be loaded with `whisper.load_model`
        torch.save({"model_state_dict": ckp, "dims": asdict(self.model.module.dims)}, save_path)
    
    def train(self):
        min_loss, init_wer = self._evaluate()
        wandb.log({"Loss/eval": min_loss, "WER/eval": init_wer}, step=0)
        print(f"Initial loss: {min_loss}, Initial WER: {init_wer}")
        for step in range(1, self.train_steps + 1):
            start = time.time()
            train_loss = self._train_step()
            # writer.add_scalar("Loss/train", train_loss, step)
            wandb.log({"Loss/train": train_loss}, step=step)
            end = time.time()
            print(f"Step {step}: training loss={train_loss}, time={end-start}")
            if step % self.eval_steps == 0 and self.gpu_id == 0:
                eval_loss, eval_wer = self._evaluate()
                # writer.add_scalar("Loss/eval", eval_loss, step)
                wandb.log({"Loss/eval": eval_loss, "WER/eval": eval_wer}, step=step)
                tqdm.write(f"Step {step}: validation loss={eval_loss}")
                if eval_loss < min_loss:
                    min_loss = eval_loss
                    self._save_checkpoint(f"{self.save_dir}/best_model.pt")
                if self.save_all_checkpoints:
                    self._save_checkpoint(f"{self.save_dir}/step{step}.pt")

                self._save_checkpoint(f"{self.save_dir}/last_model.pt")

def set_seed(seed: int):
    random.seed(seed)
    np.random.seed(seed)
    torch.manual_seed(seed)
    torch.cuda.manual_seed(seed)


def save_args(args: argparse.Namespace, path: str) -> None:
    with open(path, "w", encoding="utf-8") as f:
        f.write(json.dumps(vars(args), indent=4, ensure_ascii=False))


def infinite_iter(data_loader: DataLoader) -> Iterator:
    while True:
        for batch in data_loader:
            yield batch




def prepare_dataloader(dataset: Dataset, batch_size: int):
    return DataLoader(
        dataset,
        batch_size=batch_size,
        pin_memory=True,
        shuffle=False,
        sampler=DistributedSampler(dataset),
        collate_fn=collate_fn,
    )


def get_dataloaders(args, tokenizer, fp16, max_prompt_length):
    train_json = []
    if args.train_folder is not None:
        train_json = glob.glob(os.path.join(args.train_folder, "*"))

    if train_json == []:
        print("No training files found in --train-folder")
        exit(1)
    dataset = get_dataset(
        json=train_json,
        tokenizer=tokenizer,
        fp16=fp16,
        no_timestamps_training=args.no_timestamps_training,
        max_prompt_length=max_prompt_length,
        prompt_use_rate=args.prompt_use_rate,
        no_timestamps_rate=args.no_timestamps_rate,
    )
    train_loader = prepare_dataloader(dataset, args.batch_size)

    dev_json = []
    if args.train_folder is not None:
        dev_json = glob.glob(os.path.join(args.dev_folder, "*"))
    if dev_json == []:
        print("No training files found in --train-folder")
        exit(1)
    print("Build train loader done, with {} batches".format(len(train_loader)))
    dataset = get_dataset(
        json=dev_json,
        tokenizer=tokenizer,
        fp16=fp16,
        no_timestamps_training=args.no_timestamps_training,
        max_prompt_length=max_prompt_length,
        prompt_use_rate=args.prompt_use_rate,
        no_timestamps_rate=args.no_timestamps_rate,
    )
    dev_loader = prepare_dataloader(dataset, args.dev_batch_size)

    return train_loader, dev_loader

def ddp_setup(rank, world_size):
    """
    Args:
        rank: Unique identifier of each process
        world_size: Total number of processes
    """
    os.environ["MASTER_ADDR"] = "localhost"
    os.environ["MASTER_PORT"] = "12355"
    init_process_group(backend="nccl", rank=rank, world_size=world_size) # Options NCCl, Gloo, MPI

def load_train_objs(args):
    tokenizer = get_tokenizer(multilingual=".en" not in args.model, task="transcribe")
    # DDP doesnt support sparse tensors. Newest version of whisper is saving sparse vectors to reister_buffers
    # So we need to load the model and then load it as a whsiper_no_sparse model
    model_with_sparse = whisper.load_model(args.model, device='cpu')
    model = Whisper_no_sparse(model_with_sparse.dims).to('cpu')
    model.load_state_dict(model_with_sparse.state_dict())
    return tokenizer, model

def get_optimizer_scheduler(model, args):
    if args.use_adam_8bit:
        try:
            import bitsandbytes as bnb
        except ImportError:
            raise ImportError("For using Adam 8bit optimizer you need to have bitsandbytes installed.")
        optimizer = bnb.optim.Adam8bit(model.parameters(), lr=args.lr)
    else:
        optimizer = torch.optim.AdamW(model.parameters(), lr=args.lr, weight_decay=args.weight_decay, eps=args.adam_eps, betas=(0.9, 0.98))
    scheduler = get_linear_schedule_with_warmup(
        optimizer, num_warmup_steps=args.warmup_steps, num_training_steps=args.train_steps
    )
    return optimizer, scheduler
def main(rank, args, world_size):
    print(f"Running on {rank}")
    set_seed(args.seed)
    torch.backends.cudnn.benchmark = False
    
    ddp_setup(rank, world_size)
    tokenizer, model = load_train_objs(args)
    optimizer, scheduler = get_optimizer_scheduler(model, args)
    normalizer = get_normalizer(multilingual=".en" not in args.model)
    #  -1 is for the special token `sot_prev` and the other half is for the transcribed tokens
    max_prompt_length = model.dims.n_text_ctx // 2 - 1
    fp16 = args.device == "cuda"
    train_data, dev_data = get_dataloaders(args, tokenizer, fp16, max_prompt_length)
    # to be able to shuffle the data
    train_data.sampler.set_epoch(0)
    train_data = infinite_iter(train_data)
    trainer = Trainer(
        model=model,
        optimizer=optimizer,
        scheduler=scheduler,
        train_data=train_data,
        dev_data=dev_data,
        normalizer=normalizer,
        tokenizer=tokenizer,
        gpu_id=rank,
        args=args,
    )
    trainer.train()
    destroy_process_group()

if __name__ == "__main__":
    args = get_parser().parse_args()
    world_size = torch.cuda.device_count()
    print(f"Using {world_size } GPUs")
    Path(args.save_dir).mkdir(parents=True, exist_ok=True)
    save_args(args, f"{args.save_dir}/args.json")
    mp.spawn(main, args=(args,world_size), nprocs=world_size)
<<<<<<< HEAD
    # yes
=======
    # writer.close()
>>>>>>> 96f7f16d
<|MERGE_RESOLUTION|>--- conflicted
+++ resolved
@@ -392,8 +392,4 @@
     Path(args.save_dir).mkdir(parents=True, exist_ok=True)
     save_args(args, f"{args.save_dir}/args.json")
     mp.spawn(main, args=(args,world_size), nprocs=world_size)
-<<<<<<< HEAD
-    # yes
-=======
-    # writer.close()
->>>>>>> 96f7f16d
+    # writer.close()